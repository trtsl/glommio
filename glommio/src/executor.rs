// Unless explicitly stated otherwise all files in this repository are licensed
// under the MIT/Apache-2.0 License, at your convenience
//
// This product includes software developed at Datadog (https://www.datadoghq.com/). Copyright 2020 Datadog, Inc.
//
//! Async executor.
//!
//! This crate offers two kinds of executors: single-threaded and
//! multi-threaded.
//!
//! # Examples
//!
//! Run four single-threaded executors concurrently:
//!
//! ```
//! use glommio::{timer::Timer, LocalExecutor, LocalExecutorBuilder};
//!
//! for i in 0..4 {
//!     std::thread::spawn(move || {
//!         let builder = LocalExecutorBuilder::new().pin_to_cpu(i);
//!         let local_ex = builder.make().expect("failed to spawn local executor");
//!         local_ex.run(async {
//!             Timer::new(std::time::Duration::from_millis(100)).await;
//!             println!("Hello world!");
//!         });
//!     });
//! }
//! ```

#![warn(missing_docs, missing_debug_implementations)]

use std::{
    cell::RefCell,
    collections::{hash_map::Entry, BinaryHeap},
    future::Future,
    io,
    pin::Pin,
    rc::Rc,
    sync::Arc,
    task::{Context, Poll},
    thread::{Builder, JoinHandle},
    time::{Duration, Instant},
};

use futures_lite::pin;
use scoped_tls::scoped_thread_local;

use crate::{
    multitask,
    parking,
    sys,
    task::{self, waker_fn::waker_fn},
    GlommioError,
    IoRequirements,
    Latency,
    Reactor,
    Shares,
};
use ahash::AHashMap;

/// Result type alias that removes the need to specify a type parameter
/// that's only valid in the channel variants of the error. Otherwise it
/// might be confused with the error (`E`) that a result usually has in
/// the second type parameter.
type Result<T> = crate::Result<T, ()>;

scoped_thread_local!(static LOCAL_EX: LocalExecutor);

#[derive(Debug, Copy, Clone, Eq, PartialEq, Hash)]
/// An opaque handle indicating in which queue a group of tasks will execute.
/// Tasks in the same group will execute in FIFO order but no guarantee is made
/// about ordering on different task queues.
pub struct TaskQueueHandle {
    index: usize,
}

impl Default for TaskQueueHandle {
    fn default() -> Self {
        TaskQueueHandle { index: 0 }
    }
}

impl TaskQueueHandle {
    /// Returns a numeric ID that uniquely identifies this Task queue
    pub fn index(&self) -> usize {
        self.index
    }
}

#[derive(Debug)]
pub(crate) struct TaskQueue {
    pub(crate) ex: Rc<multitask::LocalExecutor>,
    active: bool,
    shares: Shares,
    vruntime: u64,
    io_requirements: IoRequirements,
    name: String,
    last_adjustment: Instant,
    // for dynamic shares classes
    yielded: bool,
    stats: TaskQueueStats,
}

// Impl a custom order so we use a min-heap
impl Ord for TaskQueue {
    fn cmp(&self, other: &Self) -> std::cmp::Ordering {
        other.vruntime.cmp(&self.vruntime)
    }
}

impl PartialOrd for TaskQueue {
    fn partial_cmp(&self, other: &Self) -> Option<std::cmp::Ordering> {
        Some(other.vruntime.cmp(&self.vruntime))
    }
}

impl PartialEq for TaskQueue {
    fn eq(&self, other: &Self) -> bool {
        self.vruntime == other.vruntime
    }
}

impl Eq for TaskQueue {}

impl TaskQueue {
    fn new<S>(index: usize, name: S, shares: Shares, ioreq: IoRequirements) -> Rc<RefCell<Self>>
    where
        S: Into<String>,
    {
        Rc::new(RefCell::new(TaskQueue {
            ex: Rc::new(multitask::LocalExecutor::new()),
            active: false,
            stats: TaskQueueStats::new(index, shares.reciprocal_shares()),
            shares,
            vruntime: 0,
            io_requirements: ioreq,
            name: name.into(),
            last_adjustment: Instant::now(),
            yielded: false,
        }))
    }

    fn is_active(&self) -> bool {
        self.active
    }

    fn get_task(&mut self) -> Option<multitask::Runnable> {
        self.ex.get_task()
    }

    fn yielded(&self) -> bool {
        self.yielded
    }

    fn prepare_to_run(&mut self, now: Instant) {
        self.yielded = false;
        if let Shares::Dynamic(bm) = &self.shares {
            if now.saturating_duration_since(self.last_adjustment) > bm.adjustment_period() {
                self.last_adjustment = now;
                self.stats.reciprocal_shares = self.shares.reciprocal_shares();
            }
        }
    }

    fn account_vruntime(&mut self, delta: Duration) -> Option<u64> {
        let delta_scaled = (self.stats.reciprocal_shares * (delta.as_nanos() as u64)) >> 12;
        self.stats.runtime += delta;
        self.stats.queue_selected += 1;
        self.active = self.ex.is_active();

        let vruntime = self.vruntime.checked_add(delta_scaled);
        if let Some(x) = vruntime {
            self.vruntime = x;
        }
        vruntime
    }
}

macro_rules! to_io_error {
    ($error:expr) => {{
        match $error {
            Ok(x) => Ok(x),
            Err(nix::Error::Sys(_)) => Err(io::Error::last_os_error()),
            Err(nix::Error::InvalidUtf8) => Err(io::Error::new(io::ErrorKind::InvalidInput, "")),
            Err(nix::Error::InvalidPath) => Err(io::Error::new(io::ErrorKind::InvalidInput, "")),
            Err(nix::Error::UnsupportedOperation) => Err(io::Error::new(io::ErrorKind::Other, "")),
        }
    }};
}

fn bind_to_cpu(cpu: usize) -> Result<()> {
    let mut cpuset = nix::sched::CpuSet::new();
    to_io_error!(&cpuset.set(cpu))?;
    let pid = nix::unistd::Pid::from_raw(0);
    to_io_error!(nix::sched::sched_setaffinity(pid, &cpuset)).map_err(Into::into)
}

// Dealing with references would imply getting an Rc, RefCells, and all of that
// Stats should be copied unfrequently, and if you have enough stats to fill a
// Kb of data from a single source, maybe you should rethink your life choices.
#[derive(Debug, Copy, Clone)]
/// Allows information about the current state of this executor to be consumed
/// by applications.
pub struct ExecutorStats {
    executor_runtime: Duration,
    // total_runtime include poll_io time, exclude spin loop time
    total_runtime: Duration,
    scheduler_runs: u64,
    tasks_executed: u64,
}

impl ExecutorStats {
    fn new() -> Self {
        Self {
            executor_runtime: Duration::from_nanos(0),
            total_runtime: Duration::from_nanos(0),
            scheduler_runs: 0,
            tasks_executed: 0,
        }
    }

    /// The total amount of runtime in this executor so far.
    ///
    /// This is especially important for spinning executors, since the amount of
    /// CPU time you will see in the operating system will be a far cry from
    /// the CPU time it actually spent executing. Sleeping or Spinning are
    /// not accounted here
    pub fn executor_runtime(&self) -> Duration {
        self.executor_runtime
    }

    /// The total amount of runtime in this executor, plus poll io time
    pub fn total_runtime(&self) -> Duration {
        self.total_runtime
    }

    /// Returns the amount of times the scheduler loop was called. Glommio
    /// scheduler selects a task queue to run and runs many tasks in that
    /// task queue. This number corresponds to the amount of times was
    /// called upon to select a new queue.
    pub fn scheduler_runs(&self) -> u64 {
        self.scheduler_runs
    }

    /// Returns the amount of tasks executed in the system, over all queues.
    pub fn tasks_executed(&self) -> u64 {
        self.tasks_executed
    }
}

#[derive(Debug, Copy, Clone)]
/// Allows information about the current state of a particular task queue to be
/// consumed by applications.
pub struct TaskQueueStats {
    index: usize,
    // so we can easily produce a handle
    reciprocal_shares: u64,
    queue_selected: u64,
    runtime: Duration,
}

impl TaskQueueStats {
    fn new(index: usize, reciprocal_shares: u64) -> Self {
        Self {
            index,
            reciprocal_shares,
            runtime: Duration::from_nanos(0),
            queue_selected: 0,
        }
    }

    /// Returns a numeric ID that uniquely identifies this Task queue
    pub fn index(&self) -> usize {
        self.index
    }

    /// Returns the current number of shares in this task queue.
    ///
    /// If the task queue is configured to use static shares this will never
    /// change. If the task queue is configured to use dynamic shares, this
    /// returns a sample of the shares values the last time the scheduler
    /// ran.
    pub fn current_shares(&self) -> usize {
        ((1u64 << 22) / self.reciprocal_shares) as usize
    }

    /// Returns the accumulated runtime this task queue had received since the
    /// beginning of its execution
    pub fn runtime(&self) -> Duration {
        self.runtime
    }

    /// Returns the number of times this queue was selected to be executed. In
    /// conjunction with the runtime, you can extract an average of the
    /// amount of time this queue tends to runs for
    pub fn queue_selected(&self) -> u64 {
        self.queue_selected
    }
}

#[derive(Debug)]
struct ExecutorQueues {
    active_executors: BinaryHeap<Rc<RefCell<TaskQueue>>>,
    available_executors: AHashMap<usize, Rc<RefCell<TaskQueue>>>,
    active_executing: Option<Rc<RefCell<TaskQueue>>>,
    executor_index: usize,
    last_vruntime: u64,
    preempt_timer_duration: Duration,
    default_preempt_timer_duration: Duration,
    spin_before_park: Option<Duration>,
    stats: ExecutorStats,
}

impl ExecutorQueues {
    fn new(preempt_timer_duration: Duration) -> Rc<RefCell<Self>> {
        Rc::new(RefCell::new(ExecutorQueues {
            active_executors: BinaryHeap::new(),
            available_executors: AHashMap::new(),
            active_executing: None,
            executor_index: 1, // 0 is the default
            last_vruntime: 0,
            preempt_timer_duration,
            default_preempt_timer_duration: preempt_timer_duration,
            spin_before_park: None,
            stats: ExecutorStats::new(),
        }))
    }

    fn reevaluate_preempt_timer(&mut self) {
        self.preempt_timer_duration = self
            .active_executors
            .iter()
            .map(|tq| match tq.borrow().io_requirements.latency_req {
                Latency::NotImportant => self.default_preempt_timer_duration,
                Latency::Matters(d) => d,
            })
            .min()
            .unwrap_or(self.default_preempt_timer_duration)
    }

    fn maybe_activate(&mut self, queue: Rc<RefCell<TaskQueue>>) {
        let mut state = queue.borrow_mut();
        if !state.is_active() {
            state.vruntime = self.last_vruntime;
            state.active = true;
            drop(state);
            self.active_executors.push(queue);
            self.reevaluate_preempt_timer();
        }
    }
}

/// [`LocalExecutor`] factory, which can be used in order to configure the
/// properties of a new [`LocalExecutor`].
///
/// Methods can be chained on it in order to configure it.
///
/// The [`spawn`] method will take ownership of the builder and create a
/// `Result` to the [`LocalExecutor`] handle with the given configuration.
///
/// The [`LocalExecutor::default`] free function uses a Builder with default
/// configuration and unwraps its return value.
///
/// You may want to use [`LocalExecutorBuilder::spawn`] instead of
/// [`LocalExecutor::default`], when you want to recover from a failure to
/// launch a thread. The [`LocalExecutor::default`] function will panic where
/// the Builder method will return a `io::Result`.
///
/// # Examples
///
/// ```
/// use glommio::LocalExecutorBuilder;
///
/// let builder = LocalExecutorBuilder::new();
/// let ex = builder.make().unwrap();
/// ```
///
/// [`LocalExecutor`]: struct.LocalExecutor.html
///
/// [`LocalExecutor::default`]: struct.LocalExecutor.html#method.default
///
/// [`LocalExecutorBuilder::spawn`]:
/// struct.LocalExecutorBuilder.html#method.spawn
///
/// [`spawn`]: struct.LocalExecutorBuilder.html#method.spawn
#[derive(Debug)]
pub struct LocalExecutorBuilder {
    // The id of a CPU to bind the current (or yet to be created) thread
    binding: Option<usize>,
    /// Spin for duration before parking a reactor
    spin_before_park: Option<Duration>,
    /// A name for the thread-to-be (if any), for identification in panic
    /// messages
    name: String,
    /// Amount of memory to reserve for storage I/O. This will be preallocated
    /// and registered with io_uring. It is still possible to use more than
    /// that but it will come from the standard allocator and performance
    /// will suffer. Defaults to 10MB.
    io_memory: usize,
    /// How often to yield to other task queues
    preempt_timer_duration: Duration,
}

impl LocalExecutorBuilder {
    /// Generates the base configuration for spawning a [`LocalExecutor`], from
    /// which configuration methods can be chained.
    pub fn new() -> LocalExecutorBuilder {
        LocalExecutorBuilder {
            binding: None,
            spin_before_park: None,
            name: String::from("unnamed"),
            io_memory: 10 << 20,
            preempt_timer_duration: Duration::from_millis(100),
        }
    }

    /// Sets the new executor's affinity to the provided CPU
    pub fn pin_to_cpu(mut self, cpu: usize) -> LocalExecutorBuilder {
        self.binding = Some(cpu);
        self
    }

    /// Spin for duration before parking a reactor
    pub fn spin_before_park(mut self, spin: Duration) -> LocalExecutorBuilder {
        self.spin_before_park = Some(spin);
        self
    }

    /// Names the thread-to-be. Currently the name is used for identification
    /// only in panic messages.
    pub fn name(mut self, name: &str) -> LocalExecutorBuilder {
        self.name = String::from(name);
        self
    }

    /// Amount of memory to reserve for storage I/O. This will be preallocated
    /// and registered with io_uring. It is still possible to use more than
    /// that but it will come from the standard allocator and performance
    /// will suffer.
    ///
    /// The system will always try to allocate at least 64kB for I/O memory, and
    /// the default is 10MB.
    pub fn io_memory(mut self, io_memory: usize) -> LocalExecutorBuilder {
        self.io_memory = io_memory;
        self
    }

    /// How often [`need_preempt`] will return true by default.
    ///
    /// Lower values mean task queues will switch execution more often, which
    /// can help latency but harm throughput. When individual task queues
    /// are present, this value can still be dynamically lowered through the
    /// [`Latency`] setting.
    ///
    /// Default is 100ms.
    ///
    /// [`need_preempt`]: Task::need_preempt
    /// [`Latency`]: crate::Latency
    pub fn preempt_timer(mut self, dur: Duration) -> LocalExecutorBuilder {
        self.preempt_timer_duration = dur;
        self
    }

    /// Make a new [`LocalExecutor`] by taking ownership of the Builder, and
    /// returns a [`Result`](crate::Result) to the executor.
    /// # Examples
    ///
    /// ```
    /// use glommio::LocalExecutorBuilder;
    ///
    /// let local_ex = LocalExecutorBuilder::new().make().unwrap();
    /// ```
    pub fn make(self) -> Result<LocalExecutor> {
        let notifier = sys::new_sleep_notifier()?;
        let mut le = LocalExecutor::new(notifier, self.io_memory, self.preempt_timer_duration);
        if let Some(cpu) = self.binding {
            le.bind_to_cpu(cpu)?;
            le.queues.borrow_mut().spin_before_park = self.spin_before_park;
        }
        le.init();
        Ok(le)
    }

    /// Spawn a new [`LocalExecutor`] in a new thread with a given task.
    ///
    /// This `spawn` function is an ergonomic shortcut for calling
    /// `std::thread::spawn`, [`LocalExecutorBuilder::make`] in the spawned
    /// thread, and then [`LocalExecutor::run`]. This `spawn` function takes
    /// ownership of a [`LocalExecutorBuilder`] with the configuration for
    /// the [`LocalExecutor`], spawns that executor in a new thread, and starts
    /// the task given by `fut_gen()` in that thread.
    ///
    /// The indirection of `fut_gen()` here (instead of taking a `Future`)
    /// allows for futures that may not be `Send`-able once started. As this
    /// executor is thread-local, it can guarantee that the futures will not
    /// be Sent once started.
    ///
    /// # Panics
    ///
    /// The newly spawned thread panics if creating the executor fails. If you
    /// need more fine-grained error handling consider initializing those
    /// entities manually.
    ///
    /// # Example
    ///
    /// ```
    /// use glommio::LocalExecutorBuilder;
    ///
    /// let handle = LocalExecutorBuilder::new()
    ///     .spawn(|| async move {
    ///         println!("hello");
    ///     })
    ///     .unwrap();
    ///
    /// handle.join().unwrap();
    /// ```
    ///
    /// [`LocalExecutor`]: struct.LocalExecutor.html
    ///
    /// [`LocalExecutorBuilder`]: struct.LocalExecutorBuilder.html
    ///
    /// [`LocalExecutorBuilder::make`]:
    /// struct.LocalExecutorBuilder.html#method.make
    ///
    /// [`LocalExecutor::run`]:struct.LocalExecutor.html#method.run
    #[must_use = "This spawns an executor on a thread, so you may need to call \
                  `JoinHandle::join()` to keep the main thread alive"]
    pub fn spawn<G, F, T>(self, fut_gen: G) -> Result<JoinHandle<()>>
    where
        G: FnOnce() -> F + Send + 'static,
        F: Future<Output = T> + 'static,
    {
        let notifier = sys::new_sleep_notifier()?;
        let name = format!("{}-{}", self.name, notifier.id());

        Builder::new()
            .name(name)
            .spawn(move || {
                let mut le =
                    LocalExecutor::new(notifier, self.io_memory, self.preempt_timer_duration);
                if let Some(cpu) = self.binding {
                    le.bind_to_cpu(cpu).unwrap();
                    le.queues.borrow_mut().spin_before_park = self.spin_before_park;
                }
                le.init();
                le.run(async move {
                    fut_gen().await;
                })
            })
            .map_err(Into::into)
    }
}

impl Default for LocalExecutorBuilder {
    fn default() -> Self {
        Self::new()
    }
}

/// Specifies a policy by which [`LocalExecutorPoolBuilder`] distributes
/// [`LocalExecutor`]s on the machine's CPUs / hardware topology.
#[derive(Debug)]
pub enum Placement {
    /// For the `Unbound` variant, the [`LocalExecutor`]s created by a
    /// [`LocalExecutorPoolBuilder`] are not bound to any CPU.
    Unbound,
    /* MaxSpread,
     * MaxPack,
     * Custom, */
}

/// A description of the CPUs location in the machine topology.
#[derive(Clone, Debug, Eq, Ord, PartialEq, PartialOrd)]
pub struct CPULocation {
    /// Holds the `cpu` id.  This is the most granular and will distinguish
    /// among [`hyper-threads`].
    ///
    /// [`hyper-threads`]: https://en.wikipedia.org/wiki/Hyper-threading
    pub cpu: usize,
    /// Holds the core id on which the `cpu` is located.
    pub core: usize,
    /// Holds the package or socket id on which the `cpu` is located.
    pub package: usize,
    /// Holds the NUMA node on which the `cpu` is located.
    pub numa_node: usize,
}

/// A set of CPUs associated with a [`LocalExecutor`] when created via a
/// [`LocalExecutorPoolBuilder`].
#[derive(Clone, Debug)]
pub struct CPUSet(Option<Vec<CPULocation>>);

impl std::ops::Deref for CPUSet {
    type Target = Option<Vec<CPULocation>>;
    fn deref(&self) -> &Self::Target {
        &self.0
    }
}

/// A factory that allows creating a pool of [`LocalExecutor`]s, which can be
/// used in order to configure the properties of the [`LocalExecutor`]s.
/// Configuration methods apply their settings to all [`LocalExecutor`]s in the
/// pool unless otherwise specified.
///
/// Methods can be chained on the builder in order to configure it.
///
/// The [`LocalExecutorPoolBuilder::on_all_shards`] method will take ownership
/// of the builder and create a [`PoolThreadHandles`] struct which can be used
/// to join the executor threads.
// TODO: decide whether to avoid redundancy with with `LocalExecutorBuilder` by
// using a shared inner type or a generic type mix-in with a type definition
#[derive(Debug)]
pub struct LocalExecutorPoolBuilder {
    /// The number of [`LocalExecutor`]s the builder should attempt to create.
    nr_shards: usize,
    // TODO: `spin_before_park` will become operational when this builder can actually bind to a
    // cpu
    // /// Spin for duration before parking a reactor
    // spin_before_park: Option<Duration>,
    /// A name for the thread-to-be (if any), for identification in panic
    /// messages; each executor in the pool will use this name followed by
    /// a hyphen and numeric notifier id (e.g. `myname_0`)
    name: String,
    /// Amount of memory to reserve for storage I/O. This will be preallocated
    /// and registered with io_uring. It is still possible to use more than
    /// that but it will come from the standard allocator and performance
    /// will suffer. Defaults to 10MB.
    io_memory: usize,
    /// How often to yield to other task queues
    preempt_timer_duration: Duration,
    /// Indicates a policy by which [`LocalExecutor`]s are bound to CPUs.
    placement: Placement,
}

impl LocalExecutorPoolBuilder {
    /// Generates the base configuration for spawning a pool of
    /// [`LocalExecutor`]s, from which configuration methods can be chained.
    /// The method's only argument sets the number of [`LocalExecutor`]s to
    /// spawn.
    pub fn new(nr_shards: usize) -> Self {
        Self {
            nr_shards,
            // spin_before_park: None,
            name: String::from("unnamed"),
            io_memory: 10 << 20,
            preempt_timer_duration: Duration::from_millis(100),
            placement: Placement::Unbound,
        }
    }

    // /// Please see documentation under
    // /// [`LocalExecutorBuilder::spin_before_park`] for details.  The setting
    // /// is applied to all executors in the pool.
    // pub fn spin_before_park(mut self, spin: Duration) -> Self {
    //     self.spin_before_park = Some(spin);
    //     self
    // }

    /// Please see documentation under [`LocalExecutorBuilder::name`] for
    /// details. The setting is applied to all executors in the pool.
    pub fn name(mut self, name: &str) -> Self {
        self.name = String::from(name);
        self
    }

    /// Please see documentation under [`LocalExecutorBuilder::io_memory`] for
    /// details.  The setting is applied to all executors in the pool.
    pub fn io_memory(mut self, io_memory: usize) -> Self {
        self.io_memory = io_memory;
        self
    }

    /// Please see documentation under [`LocalExecutorBuilder::preempt_timer`]
    /// for details.  The setting is applied to all executors in the pool.
    pub fn preempt_timer(mut self, dur: Duration) -> Self {
        self.preempt_timer_duration = dur;
        self
    }

    /// This method sets the [`Placement`] policy by which [`LocalExecutor`]s
    /// are bound to the machine's hardware topology (i.e. which CPUs to
    /// use).  The default is [`Placement::Unbound`].
    pub fn placement(mut self, p: Placement) -> Self {
        self.placement = p;
        self
    }

    /// A method that generates a [`CPUSet`] according to the provided
    /// [`Placement`] policy; sequential calls may generate different sets
    /// depending on the [`Placement`]
    fn make_cpu_set(&self) -> CPUSet {
        match self.placement {
            Placement::Unbound => CPUSet(None),
        }
    }

    /// Spawn a pool of [`LocalExecutor`]s in a new thread according to the
    /// [`Placement`] policy, which is `Unbound` by default.
    ///
    /// This method is the pool equivalent of [`LocalExecutorBuilder::spawn`].
    ///
    /// It takes a closure `fut_gen` which will be executed on each new thread
    /// to obtain the [`Future`] to be executed there.  The `fut_gen`
    /// closure is passed two arguments: a `usize` and a [`CPUSet`].  The
    /// `usize` provides a sequential id of the threads created by this
    /// [`LocalExecutorPoolBuilder`] (i.e. numbered in the range `0..nr_shards`
    /// where `nr_shards` is the number of threads created).  The `CPUSet`
    /// provides a set of CPUs on which the thread may execute.  In the
    /// `[Placement::Unbound]` case, this `CPUSet` is not restricted and
    /// simply holds an `Option::None`.
    ///
    /// If the [`Future`] to be executed on each thread needs to customized, the
    /// `fut_gen` closure may use its two arguments
    ///
    /// # Panics
    ///
    /// The newly spawned thread panics if creating the executor fails. If you
    /// need more fine-grained error handling consider initializing those
    /// entities manually.
    ///
    /// # Example
    ///
    /// ```
    /// use glommio::LocalExecutorPoolBuilder;
    ///
    /// let handles = LocalExecutorPoolBuilder::new(4).on_all_shards(|_id, _cpu_set| async move {
    ///     println!("hello");
    /// });
    ///
    /// handles.join_all();
    /// ```
    #[must_use = "This spawns executors on multiple threads, so you may need to call \
                  `PoolThreadHandles::join_all()` to keep the main thread alive"]
    pub fn on_all_shards<G, F, T>(self, fut_gen: G) -> PoolThreadHandles
    where
        G: FnOnce(usize, CPUSet) -> F + Clone + Send + 'static,
        F: Future<Output = T> + 'static,
    {
        let mut handles = PoolThreadHandles::new();

        for id in 0..self.nr_shards {
            // TODO: determine the cpu set based on the `Placement` policy; do we allow
            // `nr_shards` being greater than the number of cpus online?
            let cpu_set = self.make_cpu_set();

            let notifier = match sys::new_sleep_notifier() {
                Ok(n) => n,
                Err(e) => {
                    handles.push((id, cpu_set.clone(), Err(e.into())));
                    continue;
                }
            };

            let name = format!("{}-{}", &self.name, notifier.id());

            let handle = Builder::new()
                .name(name)
                .spawn({
                    let io_memory = self.io_memory.clone();
                    let preempt_timer_duration = self.preempt_timer_duration.clone();
                    let fut_gen = fut_gen.clone();
                    let cpu_set = cpu_set.clone();

                    move || {
                        let mut le =
                            LocalExecutor::new(notifier, io_memory, preempt_timer_duration);
                        // if let Some(cpu) = self.binding {
                        //     le.bind_to_cpu(cpu).unwrap();
                        //     le.queues.borrow_mut().spin_before_park = self.spin_before_park;
                        // }
                        le.init().unwrap();
                        le.run(async move {
                            fut_gen(id, cpu_set).await;
                        })
                    }
                })
                .map_err(Into::into);

            handles.push((id, cpu_set, handle));
        }

        handles
    }
}

/// Holds a collection of [`JoinHandle`]s created by
/// [`LocalExecutorPoolBuilder::on_all_shards`].
#[derive(Debug)]
pub struct PoolThreadHandles {
    handles: Vec<(usize, CPUSet, Result<JoinHandle<()>>)>,
}

impl PoolThreadHandles {
    fn new() -> Self {
        Self {
            handles: Vec::new(),
        }
    }

    fn push(&mut self, handle: (usize, CPUSet, Result<JoinHandle<()>>)) {
        self.handles.push(handle)
    }

    /// Obtain a reference to the [`JoinHandle`]s created by
    /// [`LocalExecutorPoolBuilder::on_all_shards`].
    pub fn handles(&self) -> &Vec<(usize, CPUSet, Result<JoinHandle<()>>)> {
        &self.handles
    }

    // TODO: this feels like we want to make a new error type here and return a
    // `Result<(),Vec<(usize, CPUSet, Result<()>)>>` but wanted to get thoughts
    /// Calls [`JoinHandle::join`] on all handles created by
    /// [`LocalExecutorPoolBuilder::on_all_shards`]
    pub fn join_all(self) -> Vec<(usize, CPUSet, Result<()>)> {
        self.handles
            .into_iter()
            .map(|(id, set, hndl)| {
                let hndl = match hndl {
                    Ok(h) => h.join().map_err(|_| {
                        io::Error::new(io::ErrorKind::Other, "thread panicked").into()
                    }),
                    Err(e) => Err(e),
                };
                (id, set, hndl)
            })
            .collect::<Vec<_>>()
    }
}

pub(crate) fn maybe_activate(tq: Rc<RefCell<TaskQueue>>) {
    LOCAL_EX.with(|local_ex| {
        let mut queues = local_ex.queues.borrow_mut();
        queues.maybe_activate(tq)
    })
}

/// Single-threaded executor.
///
/// The executor can only be run on the thread that created it.
///
/// # Examples
///
/// ```
/// use glommio::LocalExecutor;
///
/// let local_ex = LocalExecutor::default();
///
/// local_ex.run(async {
///     println!("Hello world!");
/// });
/// ```
///
/// In many cases, use of [`LocalExecutorBuilder`] will provide more
/// configuration options and more ergonomic methods. See
/// [`LocalExecutorBuilder::spawn`] for examples.
///
/// [`LocalExecutorBuilder`]: struct.LocalExecutorBuilder.html
///
/// [`LocalExecutorBuilder::spawn`]:
/// struct.LocalExecutorBuilder.html#method.spawn
#[derive(Debug)]
pub struct LocalExecutor {
    queues: Rc<RefCell<ExecutorQueues>>,
    parker: parking::Parker,
    id: usize,
    reactor: Rc<parking::Reactor>,
}

impl LocalExecutor {
    fn get_reactor(&self) -> Rc<Reactor> {
        self.reactor.clone()
    }

    fn bind_to_cpu(&self, cpu: usize) -> Result<()> {
        bind_to_cpu(cpu)
    }

<<<<<<< HEAD
    // TODO: This does not seem to return the `Err` variant; does it need to be a
    // `Result`?
    fn init(&mut self) -> Result<()> {
=======
    fn init(&mut self) {
>>>>>>> f6161263
        let io_requirements = IoRequirements::new(Latency::NotImportant, 0);
        self.queues.borrow_mut().available_executors.insert(
            0,
            TaskQueue::new(0, "default", Shares::Static(1000), io_requirements),
        );
    }

    fn new(
        notifier: Arc<sys::SleepNotifier>,
        io_memory: usize,
        preempt_timer: Duration,
    ) -> LocalExecutor {
        let p = parking::Parker::new();
        LocalExecutor {
            queues: ExecutorQueues::new(preempt_timer),
            parker: p,
            id: notifier.id(),
            reactor: Rc::new(parking::Reactor::new(notifier, io_memory)),
        }
    }

    /// Returns a unique identifier for this Executor.
    ///
    /// # Examples
    /// ```
    /// use glommio::LocalExecutor;
    ///
    /// let local_ex = LocalExecutor::default();
    /// println!("My ID: {}", local_ex.id());
    /// ```
    pub fn id(&self) -> usize {
        self.id
    }

    fn create_task_queue<S>(&self, shares: Shares, latency: Latency, name: S) -> TaskQueueHandle
    where
        S: Into<String>,
    {
        let index = {
            let mut ex = self.queues.borrow_mut();
            let index = ex.executor_index;
            ex.executor_index += 1;
            index
        };

        let io_requirements = IoRequirements::new(latency, index);
        let tq = TaskQueue::new(index, name, shares, io_requirements);

        self.queues
            .borrow_mut()
            .available_executors
            .insert(index, tq);
        TaskQueueHandle { index }
    }

    /// Removes a task queue.
    ///
    /// The task queue cannot be removed if there are still pending tasks.
    pub fn remove_task_queue(&self, handle: TaskQueueHandle) -> Result<()> {
        let mut queues = self.queues.borrow_mut();

        let queue_entry = queues.available_executors.entry(handle.index);
        if let Entry::Occupied(entry) = queue_entry {
            let tq = entry.get();
            if tq.borrow().is_active() {
                return Err(GlommioError::queue_still_active(handle.index));
            }

            entry.remove();
            return Ok(());
        }
        Err(GlommioError::queue_not_found(handle.index))
    }

    fn get_queue(&self, handle: &TaskQueueHandle) -> Option<Rc<RefCell<TaskQueue>>> {
        self.queues
            .borrow()
            .available_executors
            .get(&handle.index)
            .cloned()
    }

    fn current_task_queue(&self) -> TaskQueueHandle {
        TaskQueueHandle {
            index: self
                .queues
                .borrow()
                .active_executing
                .as_ref()
                .unwrap()
                .borrow()
                .stats
                .index,
        }
    }

    fn mark_me_for_yield(&self) {
        let queues = self.queues.borrow();
        let mut me = queues.active_executing.as_ref().unwrap().borrow_mut();
        me.yielded = true;
    }

    fn spawn<T>(&self, future: impl Future<Output = T>) -> Task<T> {
        let tq = self
            .queues
            .borrow()
            .active_executing
            .clone() // this clone is cheap because we clone an `Option<Rc<_>>`
            .or_else(|| self.get_queue(&TaskQueueHandle { index: 0 }))
            .unwrap();

        let ex = tq.borrow().ex.clone();
        Task(ex.spawn(tq, future))
    }

    fn spawn_into<T, F>(&self, future: F, handle: TaskQueueHandle) -> Result<Task<T>>
    where
        F: Future<Output = T>,
    {
        let tq = self
            .get_queue(&handle)
            .ok_or_else(|| GlommioError::queue_not_found(handle.index))?;
        let ex = tq.borrow().ex.clone();
        Ok(Task(ex.spawn(tq, future)))
    }

    fn preempt_timer_duration(&self) -> Duration {
        self.queues.borrow().preempt_timer_duration
    }

    fn spin_before_park(&self) -> Option<Duration> {
        self.queues.borrow().spin_before_park
    }

    #[inline(always)]
    pub(crate) fn need_preempt(&self) -> bool {
        self.reactor.need_preempt()
    }

    fn run_task_queues(&self) -> bool {
        let mut ran = false;
        while !self.need_preempt() {
            if !self.run_one_task_queue() {
                return false;
            } else {
                ran = true;
            }
        }
        ran
    }

    fn run_one_task_queue(&self) -> bool {
        let mut tq = self.queues.borrow_mut();
        let candidate = tq.active_executors.pop();
        tq.stats.scheduler_runs += 1;

        match candidate {
            Some(queue) => {
                tq.active_executing = Some(queue.clone());
                drop(tq);

                let time = {
                    let now = Instant::now();
                    let mut queue_ref = queue.borrow_mut();
                    queue_ref.prepare_to_run(now);
                    self.reactor
                        .inform_io_requirements(queue_ref.io_requirements);
                    now
                };

                let mut tasks_executed_this_loop = 0;
                loop {
                    let mut queue_ref = queue.borrow_mut();
                    if self.need_preempt() || queue_ref.yielded() {
                        break;
                    }

                    if let Some(r) = queue_ref.get_task() {
                        drop(queue_ref);
                        r.run();
                        tasks_executed_this_loop += 1;
                    } else {
                        break;
                    }
                }

                let runtime = time.elapsed();

                let (need_repush, last_vruntime) = {
                    let mut state = queue.borrow_mut();
                    let last_vruntime = state.account_vruntime(runtime);
                    (state.is_active(), last_vruntime)
                };

                let mut tq = self.queues.borrow_mut();
                tq.active_executing = None;
                tq.stats.executor_runtime += runtime;
                tq.stats.tasks_executed += tasks_executed_this_loop;

                tq.last_vruntime = match last_vruntime {
                    Some(x) => x,
                    None => {
                        for queue in tq.available_executors.values() {
                            let mut q = queue.borrow_mut();
                            q.vruntime = 0;
                        }
                        0
                    }
                };

                if need_repush {
                    tq.active_executors.push(queue);
                } else {
                    tq.reevaluate_preempt_timer();
                }
                true
            }
            None => false,
        }
    }

    /// Runs the executor until the given future completes.
    ///
    /// # Examples
    ///
    /// ```
    /// use glommio::{LocalExecutor, Task};
    ///
    /// let local_ex = LocalExecutor::default();
    ///
    /// let res = local_ex.run(async {
    ///     let task = Task::<usize>::local(async { 1 + 2 });
    ///     task.await * 2
    /// });
    ///
    /// assert_eq!(res, 6);
    /// ```
    pub fn run<T>(&self, future: impl Future<Output = T>) -> T {
        let waker = waker_fn(|| {});
        let cx = &mut Context::from_waker(&waker);

        let spin_before_park = self.spin_before_park().unwrap_or_default();

        LOCAL_EX.set(self, || {
            let future = self.spawn(async move { future.await }).detach();
            pin!(future);

            let mut pre_time = Instant::now();
            loop {
                if let Poll::Ready(t) = future.as_mut().poll(cx) {
                    // can't be canceled, and join handle is None only upon
                    // cancellation or panic. So in case of panic this just propagates
                    let cur_time = Instant::now();
                    self.queues.borrow_mut().stats.total_runtime += cur_time - pre_time;
                    break t.unwrap();
                }

                // We want to do I/O before we call run_task_queues,
                // for the benefit of the latency ring. If there are pending
                // requests that are latency sensitive we want them out of the
                // ring ASAP (before we run the task queues). We will also use
                // the opportunity to install the timer.
                let duration = self.preempt_timer_duration();
                self.parker.poll_io(duration);
                let run = self.run_task_queues();
                let cur_time = Instant::now();
                self.queues.borrow_mut().stats.total_runtime += cur_time - pre_time;
                pre_time = cur_time;
                if !run {
                    if let Poll::Ready(t) = future.as_mut().poll(cx) {
                        // It may be that we just became ready now that the task queue
                        // is exhausted. But if we sleep (park) we'll never know so we
                        // test again here. We can't test *just* here because the main
                        // future is probably the one setting up the task queues and etc.
                        break t.unwrap();
                    } else {
                        while !self.reactor.spin_poll_io().unwrap() {
                            if pre_time.elapsed() > spin_before_park {
                                self.parker.park();
                                break;
                            }
                        }
                        // reset the timer for deduct spin loop time
                        pre_time = Instant::now();
                    }
                }
            }
        })
    }
}

/// Spawns a single-threaded executor with default settings on the current
/// thread.
///
/// This will create a executor using default parameters of
/// `LocalExecutorBuilder`, if you want to further customize it, use this API
/// instead.
///
/// # Panics
///
/// Panics if creating the executor fails; use `LocalExecutorBuilder::make` to
/// recover from such errors.
///
/// # Examples
///
/// ```
/// use glommio::LocalExecutor;
///
/// let local_ex = LocalExecutor::default();
/// ```
impl Default for LocalExecutor {
    fn default() -> Self {
        LocalExecutorBuilder::new().make().unwrap()
    }
}

/// A spawned future.
///
/// Tasks are also futures themselves and yield the output of the spawned
/// future.
///
/// When a task is dropped, its gets canceled and won't be polled again. To
/// cancel a task a bit more gracefully and wait until it stops running, use the
/// [`cancel()`][`Task::cancel()`] method.
///
/// Tasks that panic get immediately canceled. Awaiting a canceled task also
/// causes a panic.
///
/// # Examples
///
/// ```
/// use glommio::{LocalExecutor, Task};
///
/// let ex = LocalExecutor::default();
///
/// ex.run(async {
///     let task = Task::local(async {
///         println!("Hello from a task!");
///         1 + 2
///     });
///
///     assert_eq!(task.await, 3);
/// });
/// ```
#[must_use = "tasks get canceled when dropped, use `.detach()` to run them in the background"]
#[derive(Debug)]
pub struct Task<T>(multitask::Task<T>);

impl<T> Task<T> {
    /// Spawns a task onto the current single-threaded executor.
    ///
    /// If called from a [`LocalExecutor`], the task is spawned on it.
    ///
    /// Otherwise, this method panics.
    ///
    /// # Examples
    ///
    /// ```
    /// use glommio::{LocalExecutor, Task};
    ///
    /// let local_ex = LocalExecutor::default();
    ///
    /// local_ex.run(async {
    ///     let task = Task::local(async { 1 + 2 });
    ///     assert_eq!(task.await, 3);
    /// });
    /// ```
    pub fn local(future: impl Future<Output = T> + 'static) -> Task<T>
    where
        T: 'static,
    {
        LOCAL_EX.with(|local_ex| local_ex.spawn(future))
    }

    /// Unconditionally yields the current task, moving it back to the end of
    /// its queue. It is not possible to yield futures that are not spawn'd,
    /// as they don't have a task associated with them.
    pub async fn later() {
        Self::cond_yield(|_| true).await
    }

    async fn cond_yield<F>(cond: F)
    where
        F: FnOnce(&LocalExecutor) -> bool,
    {
        let need_yield = LOCAL_EX.with(|local_ex| {
            if cond(local_ex) {
                local_ex.mark_me_for_yield();
                true
            } else {
                false
            }
        });

        if need_yield {
            futures_lite::future::yield_now().await;
        }
    }

    /// checks if this task has ran for too long and need to be preempted. This
    /// is useful for situations where we can't call .await, for instance,
    /// if a [`RefMut`] is held. If this tests true, then the user is
    /// responsible for making any preparations necessary for calling .await
    /// and doing it themselves.
    ///
    /// # Examples
    ///
    /// ```
    /// use glommio::{Local, LocalExecutorBuilder};
    ///
    /// let ex = LocalExecutorBuilder::new()
    ///     .spawn(|| async {
    ///         loop {
    ///             if Local::need_preempt() {
    ///                 break;
    ///             }
    ///         }
    ///     })
    ///     .unwrap();
    ///
    /// ex.join().unwrap();
    /// ```
    ///
    /// [`RefMut`]: https://doc.rust-lang.org/std/cell/struct.RefMut.html
    #[inline(always)]
    // FIXME: This is a bit less efficient than it needs, because the scoped thread
    // local key does lazy initialization. Every time we call into this, we are
    // paying to test if this is initialized. This is what I got from objdump:
    //
    // 0:    50                      push   %rax
    // 1:    ff 15 00 00 00 00       callq  *0x0(%rip)
    // 7:    48 85 c0                test   %rax,%rax
    // a:    74 17                   je     23  <== will call into the
    // initialization routine c:    48 8b 88 38 03 00 00    mov
    // 0x338(%rax),%rcx <== address of the head 13:   48 8b 80 40 03 00 00
    // mov    0x340(%rax),%rax <== address of the tail 1a:   8b 00
    // mov    (%rax),%eax 1c:   3b 01                   cmp    (%rcx),%eax <==
    // need preempt 1e:   0f 95 c0                setne  %al
    // 21:   59                      pop    %rcx
    // 22:   c3                      retq
    // 23    <== initialization stuff
    //
    // Rust has a thread local feature that is under experimental so we can maybe
    // switch to that someday.
    //
    // We will prefer to use the stable compiler and pay that unfortunate price for
    // now.
    pub fn need_preempt() -> bool {
        LOCAL_EX.with(|local_ex| local_ex.need_preempt())
    }

    /// Conditionally yields the current task, moving it back to the end of its
    /// queue, if the task has run for too long
    #[inline]
    pub async fn yield_if_needed() {
        Self::cond_yield(|local_ex| local_ex.need_preempt()).await;
    }

    #[inline]
    pub(crate) fn get_reactor() -> Rc<parking::Reactor> {
        LOCAL_EX.with(|local_ex| local_ex.get_reactor())
    }

    /// Spawns a task onto the current single-threaded executor, in a particular
    /// task queue
    ///
    /// If called from a [`LocalExecutor`], the task is spawned on it.
    ///
    /// Otherwise, this method panics.
    ///
    /// # Examples
    ///
    /// ```
    /// use glommio::{Local, LocalExecutor, Shares, Task};
    ///
    /// let local_ex = LocalExecutor::default();
    /// local_ex.run(async {
    ///     let handle = Local::create_task_queue(
    ///         Shares::default(),
    ///         glommio::Latency::NotImportant,
    ///         "test_queue",
    ///     );
    ///     let task =
    ///         Task::<usize>::local_into(async { 1 + 2 }, handle).expect("failed to spawn task");
    ///     assert_eq!(task.await, 3);
    /// })
    /// ```
    pub fn local_into(
        future: impl Future<Output = T> + 'static,
        handle: TaskQueueHandle,
    ) -> Result<Task<T>>
    where
        T: 'static,
    {
        LOCAL_EX.with(|local_ex| local_ex.spawn_into(future, handle))
    }

    /// Returns the id of the current executor
    ///
    /// If called from a [`LocalExecutor`], returns the id of the executor.
    ///
    /// Otherwise, this method panics.
    ///
    /// # Examples
    ///
    /// ```
    /// use glommio::{LocalExecutor, Task};
    ///
    /// let local_ex = LocalExecutor::default();
    ///
    /// local_ex.run(async {
    ///     println!("my ID: {}", Task::<()>::id());
    /// });
    /// ```
    pub fn id() -> usize
    where
        T: 'static,
    {
        LOCAL_EX.with(|local_ex| local_ex.id())
    }

    /// Detaches the task to let it keep running in the background.
    ///
    /// # Examples
    ///
    /// ```
    /// use futures_lite::future;
    /// use glommio::{timer::Timer, Local, LocalExecutor};
    ///
    /// let ex = LocalExecutor::default();
    /// ex.run(async {
    ///     Local::local(async {
    ///         loop {
    ///             println!("I'm a background task looping forever.");
    ///             Local::later().await;
    ///         }
    ///     })
    ///     .detach();
    ///     Timer::new(std::time::Duration::from_micros(100)).await;
    /// })
    /// ```
    pub fn detach(self) -> task::JoinHandle<T> {
        self.0.detach()
    }

    /// Creates a new task queue, with a given latency hint and the provided
    /// name
    ///
    /// Each task queue is scheduled based on the [`Shares`] and [`Latency`]
    /// system, and tasks within a queue will be scheduled in serial.
    ///
    /// Returns an opaque handle that can later be used to launch tasks into
    /// that queue with [`local_into`].
    ///
    /// # Examples
    ///
    /// ```
    /// use glommio::{Latency, Local, LocalExecutor, Shares};
    /// use std::time::Duration;
    ///
    /// let local_ex = LocalExecutor::default();
    /// local_ex.run(async move {
    ///     let task_queue = Local::create_task_queue(
    ///         Shares::default(),
    ///         Latency::Matters(Duration::from_secs(1)),
    ///         "my_tq",
    ///     );
    ///     let task = Local::local_into(
    ///         async {
    ///             println!("Hello world");
    ///         },
    ///         task_queue,
    ///     )
    ///     .expect("failed to spawn task");
    /// });
    /// ```
    ///
    /// [`local_into`]: Task::local_into
    /// [`Shares`]: enum.Shares.html
    /// [`Latency`]: enum.Latency.html
    pub fn create_task_queue(shares: Shares, latency: Latency, name: &str) -> TaskQueueHandle {
        LOCAL_EX.with(|local_ex| local_ex.create_task_queue(shares, latency, name))
    }

    /// Returns the [`TaskQueueHandle`] that represents the TaskQueue currently
    /// running. This can be passed directly into [`Task::local_into`]. This
    /// must be run from a task that was generated through [`Task::local`]
    /// or [`Task::local_into`]
    ///
    /// # Examples
    /// ```
    /// use glommio::{Latency, Local, LocalExecutor, LocalExecutorBuilder, Shares};
    ///
    /// let ex = LocalExecutorBuilder::new()
    ///     .spawn(|| async move {
    ///         let original_tq = Local::current_task_queue();
    ///         let new_tq = Local::create_task_queue(Shares::default(), Latency::NotImportant, "test");
    ///
    ///         let task = Local::local_into(
    ///             async move {
    ///                 Local::local_into(
    ///                     async move {
    ///                         assert_eq!(Local::current_task_queue(), original_tq);
    ///                     },
    ///                     original_tq,
    ///                 )
    ///                 .unwrap();
    ///             },
    ///             new_tq,
    ///         )
    ///         .unwrap();
    ///         task.await;
    ///     })
    ///     .unwrap();
    ///
    /// ex.join().unwrap();
    /// ```
    pub fn current_task_queue() -> TaskQueueHandle {
        LOCAL_EX.with(|local_ex| local_ex.current_task_queue())
    }

    /// Returns a [`Result`] with its `Ok` value wrapping a [`TaskQueueStats`]
    /// or a [`GlommioError`] of type `[QueueErrorKind`] if there is no task
    /// queue with this handle
    ///
    /// # Examples
    /// ```
    /// use glommio::{Latency, Local, LocalExecutorBuilder, Shares};
    ///
    /// let ex = LocalExecutorBuilder::new()
    ///     .spawn(|| async move {
    ///         let new_tq = Local::create_task_queue(Shares::default(), Latency::NotImportant, "test");
    ///         println!(
    ///             "Stats for test: {:?}",
    ///             Local::task_queue_stats(new_tq).unwrap()
    ///         );
    ///     })
    ///     .unwrap();
    ///
    /// ex.join().unwrap();
    /// ```
    ///
    /// [`ExecutorStats`]: struct.ExecutorStats.html
    /// [`GlommioError`]: crate::error::GlommioError
    /// [`QueueErrorKind`]: crate::error::QueueErrorKind
    /// [`Result`]: https://doc.rust-lang.org/std/result/enum.Result.html
    pub fn task_queue_stats(handle: TaskQueueHandle) -> Result<TaskQueueStats> {
        LOCAL_EX.with(|local_ex| match local_ex.get_queue(&handle) {
            Some(x) => Ok(x.borrow().stats),
            None => Err(GlommioError::queue_not_found(handle.index)),
        })
    }

    /// Returns a collection of [`TaskQueueStats`] with information about all
    /// task queues in the system
    ///
    /// The collection can be anything that implements [`Extend`] and it is
    /// initially passed by the user so they can control how allocations are
    /// done.
    ///
    /// # Examples
    /// ```
    /// use glommio::{Latency, Local, LocalExecutorBuilder, Shares};
    ///
    /// let ex = LocalExecutorBuilder::new()
    ///     .spawn(|| async move {
    ///         let new_tq = Local::create_task_queue(Shares::default(), Latency::NotImportant, "test");
    ///         let v = Vec::new();
    ///         println!("Stats for all queues: {:?}", Local::all_task_queue_stats(v));
    ///     })
    ///     .unwrap();
    ///
    /// ex.join().unwrap();
    /// ```
    ///
    /// [`ExecutorStats`]: struct.ExecutorStats.html
    /// [`Result`]: https://doc.rust-lang.org/std/result/enum.Result.html
    /// [`Extend`]: https://doc.rust-lang.org/std/iter/trait.Extend.html
    pub fn all_task_queue_stats<V>(mut output: V) -> V
    where
        V: Extend<TaskQueueStats>,
    {
        LOCAL_EX.with(|local_ex| {
            let tq = local_ex.queues.borrow();
            output.extend(tq.available_executors.values().map(|x| x.borrow().stats));
            output
        })
    }

    /// Returns a [`ExecutorStats`] struct with information about this Executor
    ///
    /// # Examples:
    ///
    /// ```
    /// use glommio::{Local, LocalExecutorBuilder};
    ///
    /// let ex = LocalExecutorBuilder::new()
    ///     .spawn(|| async move {
    ///         println!("Stats for executor: {:?}", Local::executor_stats());
    ///     })
    ///     .unwrap();
    ///
    /// ex.join().unwrap();
    /// ```
    ///
    /// [`ExecutorStats`]: struct.ExecutorStats.html
    pub fn executor_stats() -> ExecutorStats {
        LOCAL_EX.with(|local_ex| local_ex.queues.borrow().stats)
    }

    /// Cancels the task and waits for it to stop running.
    ///
    /// Returns the task's output if it was completed just before it got
    /// canceled, or [`None`] if it didn't complete.
    ///
    /// While it's possible to simply drop the [`Task`] to cancel it, this is a
    /// cleaner way of canceling because it also waits for the task to stop
    /// running.
    ///
    /// # Examples
    ///
    /// ```
    /// use futures_lite::future;
    /// use glommio::{Local, LocalExecutor};
    ///
    /// let ex = LocalExecutor::default();
    ///
    /// ex.run(async {
    ///     let task = Local::local(async {
    ///         loop {
    ///             println!("Even though I'm in an infinite loop, you can still cancel me!");
    ///             future::yield_now().await;
    ///         }
    ///     });
    ///
    ///     task.cancel().await;
    /// });
    /// ```
    pub async fn cancel(self) -> Option<T> {
        self.0.cancel().await
    }
}

impl<T> Future for Task<T> {
    type Output = T;

    fn poll(mut self: Pin<&mut Self>, cx: &mut Context<'_>) -> Poll<Self::Output> {
        Pin::new(&mut self.0).poll(cx)
    }
}

#[cfg(test)]
mod test {
    use super::*;
    use crate::{
        enclose,
        timer::{self, Timer},
        Local,
        SharesManager,
    };
    use core::mem::MaybeUninit;
    use futures::join;
    use std::{
        cell::Cell,
        sync::{
            atomic::{AtomicUsize, Ordering},
            Arc,
        },
    };

    #[test]
    fn create_and_destroy_executor() {
        let mut var = Rc::new(RefCell::new(0));
        let local_ex = LocalExecutor::default();

        let varclone = var.clone();
        local_ex.run(async move {
            let mut m = varclone.borrow_mut();
            *m += 10;
        });

        let v = Rc::get_mut(&mut var).unwrap();
        let v = v.replace(0);
        assert_eq!(v, 10);
    }

    #[test]
    fn create_fail_to_bind() {
        // If you have a system with 4 billion CPUs let me know and I will
        // update this test.
        if let Ok(_) = LocalExecutorBuilder::new().pin_to_cpu(usize::MAX).make() {
            panic!("Should have failed");
        }
    }

    #[test]
    fn create_and_bind() {
        if let Err(x) = LocalExecutorBuilder::new().pin_to_cpu(0).make() {
            panic!("got error {:?}", x);
        }
    }

    #[test]
    #[should_panic]
    fn spawn_without_executor() {
        let _ = LocalExecutor::default();
        let _ = Task::local(async move {});
    }

    #[test]
    fn invalid_task_queue() {
        let local_ex = LocalExecutor::default();
        local_ex.run(async {
            let task = Task::local_into(
                async move {
                    panic!("Should not have executed this");
                },
                TaskQueueHandle { index: 1 },
            );

            if let Ok(_) = task {
                panic!("Should have failed");
            }
        });
    }

    #[test]
    fn ten_yielding_queues() {
        let local_ex = LocalExecutor::default();

        // 0 -> no one
        // 1 -> t1
        // 2 -> t2...
        let executed_last = Rc::new(RefCell::new(0));
        local_ex.run(async {
            let mut joins = Vec::with_capacity(10);
            for id in 1..11 {
                let exec = executed_last.clone();
                joins.push(Task::local(async move {
                    for _ in 0..10_000 {
                        let mut last = exec.borrow_mut();
                        assert_ne!(id, *last);
                        *last = id;
                        drop(last);
                        Local::later().await;
                    }
                }));
            }
            futures::future::join_all(joins).await;
        });
    }

    #[test]
    fn task_with_latency_requirements() {
        let local_ex = LocalExecutor::default();

        local_ex.run(async {
            let not_latency =
                Local::create_task_queue(Shares::default(), Latency::NotImportant, "test");
            let latency = Local::create_task_queue(
                Shares::default(),
                Latency::Matters(Duration::from_millis(2)),
                "testlat",
            );

            let nolat_started = Rc::new(RefCell::new(false));
            let lat_status = Rc::new(RefCell::new(false));

            // Loop until need_preempt is set. It is set to 2ms, but because this is a test
            // and can be running overcommited or in whichever shared infrastructure, we'll
            // allow the timer to fire in up to 1s. If it didn't fire in 1s, that's broken.
            let nolat = local_ex
                .spawn_into(
                    crate::enclose! { (nolat_started, lat_status)
                        async move {
                            *(nolat_started.borrow_mut()) = true;

                            let start = Instant::now();
                            // Now busy loop and make sure that we yield when we have too.
                            loop {
                                if *(lat_status.borrow()) {
                                    break; // Success!
                                }
                                if start.elapsed().as_secs() > 1 {
                                    panic!("Never received preempt signal");
                                }
                                Local::yield_if_needed().await;
                            }
                        }
                    },
                    not_latency,
                )
                .unwrap();

            let lat = local_ex
                .spawn_into(
                    crate::enclose! { (nolat_started, lat_status)
                        async move {
                            // In case we are executed first, yield to the the other task
                            loop {
                                if *(nolat_started.borrow()) == false {
                                    Local::later().await;
                                } else {
                                    break;
                                }
                            }
                            *(lat_status.borrow_mut()) = true;
                        }
                    },
                    latency,
                )
                .unwrap();

            futures::join!(nolat, lat);
        });
    }

    #[test]
    fn current_task_queue_matches() {
        let local_ex = LocalExecutor::default();
        local_ex.run(async {
            let tq1 = Local::create_task_queue(Shares::default(), Latency::NotImportant, "test1");
            let tq2 = Local::create_task_queue(Shares::default(), Latency::NotImportant, "test2");

            let id1 = tq1.index;
            let id2 = tq2.index;
            let j0 = Local::local(async {
                assert_eq!(Local::current_task_queue().index, 0);
            });
            let j1 = Local::local_into(
                async move {
                    assert_eq!(Local::current_task_queue().index, id1);
                },
                tq1,
            )
            .unwrap();
            let j2 = Local::local_into(
                async move {
                    assert_eq!(Local::current_task_queue().index, id2);
                },
                tq2,
            )
            .unwrap();
            futures::join!(j0, j1, j2);
        })
    }

    #[test]
    fn task_optimized_for_throughput() {
        let local_ex = LocalExecutor::default();

        local_ex.run(async {
            let tq1 = Local::create_task_queue(Shares::default(), Latency::NotImportant, "test");
            let tq2 = Local::create_task_queue(Shares::default(), Latency::NotImportant, "testlat");

            let first_started = Rc::new(RefCell::new(false));
            let second_status = Rc::new(RefCell::new(false));

            let first = local_ex
                .spawn_into(
                    crate::enclose! { (first_started, second_status)
                        async move {
                            *(first_started.borrow_mut()) = true;

                            let start = Instant::now();
                            // Now busy loop and make sure that we yield when we have too.
                            loop {
                                if start.elapsed().as_millis() >= 99 {
                                    break;
                                }

                                if *(second_status.borrow()) {
                                    panic!("I was preempted but should not have been");
                                }
                                Local::yield_if_needed().await;
                            }
                        }
                    },
                    tq1,
                )
                .unwrap();

            let second = local_ex
                .spawn_into(
                    crate::enclose! { (first_started, second_status)
                        async move {
                            // In case we are executed first, yield to the the other task
                            loop {
                                if *(first_started.borrow()) == false {
                                    Local::later().await;
                                } else {
                                    break;
                                }
                            }
                            *(second_status.borrow_mut()) = true;
                        }
                    },
                    tq2,
                )
                .unwrap();

            futures::join!(first, second);
        });
    }

    #[test]
    fn test_detach() {
        let ex = LocalExecutor::default();

        ex.run(async {
            Local::local(async {
                loop {
                    Local::later().await;
                }
            })
            .detach();

            Timer::new(Duration::from_micros(100)).await;
        });
    }

    /// As far as impl From<libc::timeval> for Duration is not allowed.
    fn from_timeval(v: libc::timeval) -> Duration {
        Duration::from_secs(v.tv_sec as u64) + Duration::from_micros(v.tv_usec as u64)
    }

    fn getrusage() -> libc::rusage {
        let mut s0 = MaybeUninit::<libc::rusage>::uninit();
        let err = unsafe { libc::getrusage(libc::RUSAGE_THREAD, s0.as_mut_ptr()) };
        if err != 0 {
            panic!("getrusage error = {}", err);
        }
        unsafe { s0.assume_init() }
    }

    fn getrusage_utime() -> Duration {
        from_timeval(getrusage().ru_utime)
    }

    #[test]
    fn test_no_spin() {
        let ex = LocalExecutor::default();
        let task_queue = ex.create_task_queue(
            Shares::default(),
            Latency::Matters(Duration::from_millis(10)),
            "my_tq",
        );
        let start = getrusage_utime();
        ex.run(async {
            Local::local_into(
                async { timer::sleep(Duration::from_secs(1)).await },
                task_queue,
            )
            .expect("failed to spawn task")
            .await;
        });

        assert!(
            getrusage_utime() - start < Duration::from_millis(2),
            "expected user time on LE is less than 2 millisecond"
        );
    }

    #[test]
    fn test_spin() {
        let dur = Duration::from_secs(1);
        let ex0 = LocalExecutorBuilder::new().make().unwrap();
        let ex0_ru_start = getrusage_utime();
        ex0.run(async { timer::sleep(dur).await });
        let ex0_ru_finish = getrusage_utime();

        let ex = LocalExecutorBuilder::new()
            .pin_to_cpu(0)
            .spin_before_park(Duration::from_millis(100))
            .make()
            .unwrap();
        let ex_ru_start = getrusage_utime();
        ex.run(async {
            Local::local(async move { timer::sleep(dur).await }).await;
        });
        let ex_ru_finish = getrusage_utime();

        assert!(
            ex0_ru_finish - ex0_ru_start < Duration::from_millis(10),
            "expected user time on LE0 is less than 10 millisecond"
        );
        // 100 ms may have passed without us running for 100ms in case
        // there are other threads. Need to be a bit more relaxed
        assert!(
            ex_ru_finish - ex_ru_start >= Duration::from_millis(50),
            "expected user time on LE is much greater than 50 millisecond"
        );
    }

    #[test]
    fn test_runtime_stats() {
        let dur = Duration::from_secs(2);
        let ex0 = LocalExecutorBuilder::new().make().unwrap();
        ex0.run(async {
            assert!(
                Local::executor_stats().total_runtime() < Duration::from_nanos(10),
                "expected runtime on LE {:#?} is less than 10 ns",
                Local::executor_stats().total_runtime()
            );

            let now = Instant::now();
            while now.elapsed().as_millis() < 200 {}
            Local::later().await;
            assert!(
                Local::executor_stats().total_runtime() >= Duration::from_millis(200),
                "expected runtime on LE0 {:#?} is greater than 200 ms",
                Local::executor_stats().total_runtime()
            );

            timer::sleep(dur).await;
            assert!(
                Local::executor_stats().total_runtime() < Duration::from_millis(400),
                "expected runtime on LE0 {:#?} is not greater than 400 ms",
                Local::executor_stats().total_runtime()
            );
        });

        let ex = LocalExecutorBuilder::new()
            .pin_to_cpu(0)
            // ensure entire sleep should spin
            .spin_before_park(Duration::from_secs(5))
            .make()
            .unwrap();
        ex.run(async {
            Local::local(async move {
                assert!(
                    Local::executor_stats().total_runtime() < Duration::from_nanos(10),
                    "expected runtime on LE {:#?} is less than 10 ns",
                    Local::executor_stats().total_runtime()
                );

                let now = Instant::now();
                while now.elapsed().as_millis() < 200 {}
                Local::later().await;
                assert!(
                    Local::executor_stats().total_runtime() >= Duration::from_millis(200),
                    "expected runtime on LE {:#?} is greater than 200 ms",
                    Local::executor_stats().total_runtime()
                );
                timer::sleep(dur).await;
                assert!(
                    Local::executor_stats().total_runtime() < Duration::from_millis(400),
                    "expected runtime on LE {:#?} is not greater than 400 ms",
                    Local::executor_stats().total_runtime()
                );
            })
            .await;
        });
    }

    // Spin for 2ms and then yield. How many shares we have should control how many
    // quantas we manage to execute.
    async fn work_quanta() {
        let now = Instant::now();
        while now.elapsed().as_millis() < 2 {}
        Local::later().await;
    }

    macro_rules! test_static_shares {
        ( $s1:expr, $s2:expr, $work:block ) => {
            let local_ex = LocalExecutor::default();

            local_ex.run(async {
                // Run a latency queue, otherwise a queue will run for too long uninterrupted
                // and we'd have to run this test for a very long time for things to equalize.
                let tq1 = Local::create_task_queue(
                    Shares::Static($s1),
                    Latency::Matters(Duration::from_millis(1)),
                    "test_1",
                );
                let tq2 = Local::create_task_queue(
                    Shares::Static($s2),
                    Latency::Matters(Duration::from_millis(1)),
                    "test_2",
                );

                let tq1_count = Rc::new(Cell::new(0));
                let tq2_count = Rc::new(Cell::new(0));
                let now = Instant::now();

                let t1 = Local::local_into(
                    enclose! { (tq1_count, now) async move {
                        while now.elapsed().as_secs() < 5 {
                            $work;
                            tq1_count.replace(tq1_count.get() + 1);
                        }
                    }},
                    tq1,
                )
                .unwrap();

                let t2 = Local::local_into(
                    enclose! { (tq2_count, now ) async move {
                        while now.elapsed().as_secs() < 5 {
                            $work;
                            tq2_count.replace(tq2_count.get() + 1);
                        }
                    }},
                    tq2,
                )
                .unwrap();

                join!(t1, t2);

                let expected_ratio = $s2 as f64 / (($s2 + $s1) as f64);
                let actual_ratio =
                    tq2_count.get() as f64 / ((tq1_count.get() + tq2_count.get()) as f64);

                // Be gentle: we don't know if we're running against other threads, under which
                // conditions, etc
                assert!((expected_ratio - actual_ratio).abs() < 0.1);
            });
        };
    }

    #[test]
    fn test_shares_high_disparity_fat_task() {
        test_static_shares!(1000, 10, { work_quanta().await });
    }

    #[test]
    fn test_shares_low_disparity_fat_task() {
        test_static_shares!(1000, 1000, { work_quanta().await });
    }

    struct DynamicSharesTest {
        shares: Cell<usize>,
    }

    impl DynamicSharesTest {
        fn new() -> Rc<Self> {
            Rc::new(Self {
                shares: Cell::new(0),
            })
        }
        fn tick(&self, millis: u64) {
            if millis < 1000 {
                self.shares.replace(1);
            } else {
                self.shares.replace(1000);
            }
        }
    }

    impl SharesManager for DynamicSharesTest {
        fn shares(&self) -> usize {
            self.shares.get()
        }

        fn adjustment_period(&self) -> Duration {
            Duration::from_millis(1)
        }
    }

    #[test]
    fn test_dynamic_shares() {
        let local_ex = LocalExecutor::default();

        local_ex.run(async {
            let bm = DynamicSharesTest::new();
            // Reference task queue.
            let tq1 = Local::create_task_queue(
                Shares::Static(1000),
                Latency::Matters(Duration::from_millis(1)),
                "test_1",
            );
            let tq2 = Local::create_task_queue(
                Shares::Dynamic(bm.clone()),
                Latency::Matters(Duration::from_millis(1)),
                "test_2",
            );

            let tq1_count = Rc::new(RefCell::new(vec![0, 0]));
            let tq2_count = Rc::new(RefCell::new(vec![0, 0]));
            let now = Instant::now();

            let t1 = Local::local_into(
                enclose! { (tq1_count, now) async move {
                    loop {
                        let secs = now.elapsed().as_secs();
                        if secs >= 2 {
                            break;
                        }
                        (*tq1_count.borrow_mut())[secs as usize] += 1;
                        Local::later().await;
                    }
                }},
                tq1,
            )
            .unwrap();

            let t2 = Local::local_into(
                enclose! { (tq2_count, now, bm) async move {
                    loop {
                        let elapsed = now.elapsed();
                        let secs = elapsed.as_secs();
                        if secs >= 2 {
                            break;
                        }
                        bm.tick(elapsed.as_millis() as u64);
                        (*tq2_count.borrow_mut())[secs as usize] += 1;
                        Local::later().await;
                    }
                }},
                tq2,
            )
            .unwrap();

            join!(t1, t2);
            // Keep this very simple because every new processor, every load condition, will
            // yield different results. All we want to validate is: for a large
            // part of the first two seconds shares were very low, we should
            // have received very low ratio. On the second half we should have
            // accumulated much more. Real numbers are likely much higher than
            // the targets, but those targets are safe.
            let ratios: Vec<f64> = tq1_count
                .borrow()
                .iter()
                .zip(tq2_count.borrow().iter())
                .map(|(x, y)| *y as f64 / *x as f64)
                .collect();
            assert!(ratios[1] > ratios[0]);
            assert!(ratios[0] < 0.25);
            assert!(ratios[1] > 0.50);
        });
    }

    #[test]
    fn multiple_spawn() {
        // Issue 241
        LocalExecutor::default().run(async {
            Local::local(async {}).detach().await;
            // In issue 241, the presence of the second detached waiter caused
            // the program to hang.
            Local::local(async {}).detach().await;
        });
    }

    #[test]
    #[should_panic(expected = "Message!")]
    fn panic_is_not_list() {
        LocalExecutor::default().run(async { panic!("Message!") });
    }

    #[test]
    fn executor_pool_builder() {
        let count = Arc::new(AtomicUsize::new(0));
        let sum = Arc::new(AtomicUsize::new(0));

        let handles = LocalExecutorPoolBuilder::new(4).on_all_shards({
            let count = Arc::clone(&count);
            let sum = Arc::clone(&sum);

            |id, cpu_set| async move {
                if cpu_set.is_none() {
                    count.fetch_add(1, Ordering::Relaxed);
                    sum.fetch_add(id, Ordering::Relaxed);
                }
            }
        });

        let mut handles_sum = 0;
        assert_eq!(4, handles.handles().len());
        handles.handles().iter().for_each(|(id, _, hndl)| {
            assert!(hndl.is_ok());
            handles_sum += id;
        });
        assert_eq!(6, handles_sum);

        handles.join_all();
        assert_eq!(4, count.load(Ordering::Relaxed));
        assert_eq!(6, sum.load(Ordering::Relaxed));
    }
}<|MERGE_RESOLUTION|>--- conflicted
+++ resolved
@@ -875,13 +875,7 @@
         bind_to_cpu(cpu)
     }
 
-<<<<<<< HEAD
-    // TODO: This does not seem to return the `Err` variant; does it need to be a
-    // `Result`?
-    fn init(&mut self) -> Result<()> {
-=======
     fn init(&mut self) {
->>>>>>> f6161263
         let io_requirements = IoRequirements::new(Latency::NotImportant, 0);
         self.queues.borrow_mut().available_executors.insert(
             0,
