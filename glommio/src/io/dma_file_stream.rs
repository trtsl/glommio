--- conflicted
+++ resolved
@@ -757,13 +757,8 @@
 
     /// Does not issue a sync operation when closing the file. This is dangerous
     /// and in most cases may lead to data loss.
-<<<<<<< HEAD
-    pub fn with_sync_on_close_disabled(mut self, sync_disabled: bool) -> Self {
-        self.sync_on_close = !sync_disabled;
-=======
     pub fn with_sync_on_close_disabled(mut self, flush_disabled: bool) -> Self {
         self.sync_on_close = !flush_disabled;
->>>>>>> 90781334
         self
     }
 
@@ -861,16 +856,8 @@
         do_close: bool,
     ) {
         let final_pos = self.current_pos();
-<<<<<<< HEAD
         self.flush_partial(state.clone(), file.clone());
         let mut pending = self.current_pending(final_pos);
-=======
-        if self.buffer_pos > 0 {
-            let buffer = self.current_buffer.take();
-            self.flush_one_buffer(buffer.unwrap(), state.clone(), file.clone());
-        }
-        let mut pending = self.current_pending();
->>>>>>> 90781334
         self.file_status = FileStatus::Closing;
         Local::local(async move {
             defer! {
@@ -881,24 +868,16 @@
                 flush.await;
             }
 
-<<<<<<< HEAD
-            let mut state = state.borrow_mut();
-=======
             // safe to borrow now across yield points as no more flushers
             let mut state = state.borrow_mut();
 
->>>>>>> 90781334
             if state.error.is_some() {
                 return;
             }
 
             assert_eq!(state.flushed_pos, final_pos);
 
-<<<<<<< HEAD
             if state.sync_on_close && state.synced_pos < final_pos {
-=======
-            if state.sync_on_close {
->>>>>>> 90781334
                 let res = file.fdatasync().await;
                 if collect_error!(state, res) {
                     return;
@@ -929,29 +908,6 @@
         self.flushed_pos
     }
 
-<<<<<<< HEAD
-    fn on_flushed(&mut self, written_pos: u64) {
-        self.pending_flush_count -= 1;
-        let mut completion_prefix_len = 0usize;
-        let mut completion_prefix_finalized = false;
-        for (pos, status) in &mut self.flushes {
-            if *pos == written_pos {
-                *status = FlushStatus::Complete;
-            }
-            if !completion_prefix_finalized {
-                if let FlushStatus::Complete = status {
-                    completion_prefix_len += 1;
-                } else {
-                    completion_prefix_finalized = true;
-                }
-            }
-            if completion_prefix_finalized && *pos >= written_pos {
-                break;
-            }
-        }
-        if completion_prefix_len > 0 {
-            let (pos, _) = self.flushes.drain(..completion_prefix_len).last().unwrap();
-=======
     fn on_flush_success(&mut self, flush_pos: u64) {
         let mut complete_prefix_len = 0usize;
         let mut complete_prefix_finalized = false;
@@ -975,38 +931,26 @@
         found_index.expect("missing flush");
         if complete_prefix_len > 0 {
             let (pos, _) = self.flushes.drain(..complete_prefix_len).last().unwrap();
->>>>>>> 90781334
             self.flushed_pos = pos;
         }
     }
 
-<<<<<<< HEAD
     fn current_pending(&mut self, upto_pos: u64) -> Vec<task::JoinHandle<()>> {
         if self.flushed_pos >= upto_pos {
             return vec![];
-=======
-    fn current_pending(&mut self) -> Vec<task::JoinHandle<()>> {
+        }
         let mut handles = Vec::with_capacity(self.pending_flush_count);
-        for (_, status) in &mut self.flushes {
+        for (pos, status) in &mut self.flushes {
             if let FlushStatus::Pending(handle) = status {
                 if let Some(h) = handle.take() {
                     handles.push(h);
                 }
             }
->>>>>>> 90781334
-        }
-        let mut pending = Vec::with_capacity(self.pending_flush_count);
-        for (pos, status) in &mut self.flushes {
-            if let FlushStatus::Pending(handle) = status {
-                if let Some(h) = handle.take() {
-                    pending.push(h);
-                }
-            }
             if *pos > upto_pos {
                 break;
             }
         }
-        pending
+        handles
     }
 
     fn flush_partial(&mut self, state: Rc<RefCell<Self>>, file: Rc<DmaFile>) -> bool {
@@ -1043,13 +987,6 @@
     fn flush_one_buffer(&mut self, buffer: DmaBuffer, state: Rc<RefCell<Self>>, file: Rc<DmaFile>) {
         let aligned_pos = self.aligned_pos;
         let flush_pos = self.current_pos();
-<<<<<<< HEAD
-        let handle = Local::local(async move {
-            let res = file.write_at(buffer, aligned_pos).await;
-            let mut state = state.borrow_mut();
-            if !collect_error!(state, res) {
-                state.on_flushed(flush_pos);
-=======
         self.pending_flush_count += 1;
         let handle = Local::local(async move {
             let res = file.write_at(buffer, aligned_pos).await;
@@ -1057,7 +994,6 @@
             state.pending_flush_count -= 1;
             if !collect_error!(state, res) {
                 state.on_flush_success(flush_pos);
->>>>>>> 90781334
             }
             if let Some(waker) = state.waker.take() {
                 drop(state);
@@ -1067,8 +1003,6 @@
         .detach();
         self.flushes
             .push_back((flush_pos, FlushStatus::Pending(Some(handle))));
-<<<<<<< HEAD
-        self.pending_flush_count += 1;
     }
 }
 
@@ -1079,14 +1013,11 @@
             self.current_pending(u64::MAX).len(),
             "DmaStreamerWriter::drop() should have cancelled pending flushes"
         );
-=======
->>>>>>> 90781334
     }
 }
 
 impl Drop for DmaStreamWriter {
     fn drop(&mut self) {
-<<<<<<< HEAD
         if let Ok(mut state) = self.state.try_borrow_mut() {
             for handle in state.current_pending(u64::MAX).drain(..) {
                 handle.cancel();
@@ -1103,11 +1034,6 @@
                     );
                 }
             }
-=======
-        let mut pending = self.current_pending();
-        for flush in pending.drain(..) {
-            flush.cancel();
->>>>>>> 90781334
         }
     }
 }
@@ -1149,10 +1075,7 @@
             aligned_pos: 0,
             buffer_pos: 0,
             flushed_pos: 0,
-<<<<<<< HEAD
             synced_pos: 0,
-=======
->>>>>>> 90781334
         };
 
         let state = Rc::new(RefCell::new(state));
@@ -1309,24 +1232,7 @@
     /// });
     /// ```
     pub async fn sync(&self) -> Result<u64> {
-<<<<<<< HEAD
         self.sync_upto(self.current_pos()).await
-=======
-        let mut pending = self.state.borrow_mut().current_pending();
-        for v in pending.drain(..) {
-            v.await;
-        }
-        let presync_pos = {
-            let mut state = self.state.borrow_mut();
-            if let Some(err) = current_error!(state) {
-                return err;
-            }
-            state.flushed_pos
-        };
-        let file = self.file.clone().unwrap();
-        file.fdatasync().await?;
-        Ok(presync_pos)
->>>>>>> 90781334
     }
 
     // internal function that does everything that close does (flushes buffers, etc,
@@ -1400,13 +1306,8 @@
                             self.state.clone(),
                             self.file.clone().unwrap(),
                         );
-<<<<<<< HEAD
-                        state.buffer_pos = 0;
-                        state.aligned_pos += state.buffer_size as u64;
-=======
                         state.aligned_pos += state.buffer_size as u64;
                         state.buffer_pos = 0;
->>>>>>> 90781334
                     } else {
                         state.current_buffer = Some(buffer);
                     }
