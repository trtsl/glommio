// unless explicitly stated otherwise all files in this repository are licensed under the
// mit/apache-2.0 license, at your convenience
//
// this product includes software developed at datadog (https://www.datadoghq.com/). copyright 2020 datadog, inc.
use crate::sys::DmaBuffer;
use core::num::NonZeroUsize;
use std::rc::Rc;

<<<<<<< HEAD
type Result<T> = crate::Result<T, ()>;

#[derive(Debug, Clone)]
/// ReadResult encapsulates a buffer, returned by read operations like [`get_buffer_aligned`] and
/// [`read_at`]
///
/// [`get_buffer_aligned`]: struct.DmaStreamReader.html#method.get_buffer_aligned
/// [`read_at`]: struct.DmaFile.html#method.read_at
pub struct ReadResult {
    buffer: Option<Rc<DmaBuffer>>,
=======
#[derive(Clone, Debug)]
/// ReadResult encapsulates a buffer, returned by read operations like
/// [`get_buffer_aligned`](super::DmaStreamReader::get_buffer_aligned) and
/// [`read_at`](super::DmaFile::read_at)
pub struct ReadResult(Option<ReadResultInner>);

impl core::ops::Deref for ReadResult {
    type Target = [u8];

    /// Allows accessing the contents of this buffer as a byte slice
    fn deref(&self) -> &[u8] {
        self.0.as_deref().unwrap_or(&[])
    }
}

#[derive(Clone, Debug)]
struct ReadResultInner {
    buffer: Rc<DmaBuffer>,
>>>>>>> 258ce655
    offset: usize,

    // This (usage of `NonZeroUsize`) is probably needed to make sure that rustc
    // doesn't need to reserve additional memory for the surrounding Option enum tag.
    // see also `self::test::equal_struct_size`
    //
    // The additionally `ReadResultInner` structure is a good idea as it allows
    // a cleaner implementation (offset and end/len don't have any meaning if buffer.is_none()).
    len: NonZeroUsize,
}

impl core::ops::Deref for ReadResultInner {
    type Target = [u8];

    fn deref(&self) -> &[u8] {
        &self.buffer.as_bytes()[self.offset..][..self.len.get()]
    }
}

impl ReadResult {
    pub(crate) fn empty_buffer() -> Self {
        Self(None)
    }

    pub(crate) fn from_whole_buffer(buffer: DmaBuffer) -> Self {
        Self(NonZeroUsize::new(buffer.len()).map(|len| ReadResultInner {
            buffer: Rc::new(buffer),
            offset: 0,
            len,
        }))
    }

    /// Creates a slice of this ReadResult with the given offset and length.
    ///
    /// Returns `None` if either offset or offset + len would not fit in the original buffer.
    pub fn slice(this: &Self, extra_offset: usize, len: usize) -> Option<Self> {
        Some(Self(if let Some(len) = NonZeroUsize::new(len) {
            Some(ReadResultInner::slice(this.0.as_ref()?, extra_offset, len)?)
        } else {
            // This branch is needed to make sure that calls to `slice` with `len = 0` are handled.
            // If they aren't valid, then `len` should be changed to `NonZeroUsize`.
            None
        }))
    }

    /// Creates a slice of this ReadResult with the given offset and length.
    /// Similiar to [`ReadResult::slice`], but does not check if the offset and length are correct.
    ///
    /// # Safety
    ///
<<<<<<< HEAD
    /// [`std::io::Error`]: https://doc.rust-lang.org/std/io/struct.Error.html
    /// [`std::io::ErrorKind`]: https://doc.rust-lang.org/std/io/enum.ErrorKind.html
    /// [`InvalidInput`]: https://doc.rust-lang.org/std/io/struct.ErrorKind.html#variant.InvalidInput
    pub fn slice(&self, extra_offset: usize, len: usize) -> Result<ReadResult> {
        let offset = self.offset + extra_offset;
        let end = offset + len;

        if offset > self.buffer.as_ref().unwrap().len() {
            return Err(io::Error::new(
                io::ErrorKind::InvalidInput,
                format!(
                    "offset {} ({} + {}) is more than the length of the buffer",
                    offset, self.offset, extra_offset
                ),
            )
            .into());
        }

        if end > self.buffer.as_ref().unwrap().len() {
            return Err(io::Error::new(
                io::ErrorKind::InvalidInput,
                format!(
                    "length {} would cross past the end of the buffer ({} + {})",
                    end, offset, len
                ),
            )
            .into());
=======
    /// Any user of this function must guarantee that the offset and length are correct (not out of bounds).
    pub unsafe fn slice_unchecked(this: &Self, extra_offset: usize, len: usize) -> Self {
        Self(NonZeroUsize::new(len).map(|len| {
            ReadResultInner::slice_unchecked(this.0.as_ref().unwrap(), extra_offset, len)
        }))
    }
}

impl ReadResultInner {
    fn check_invariants(this: &Self) {
        if cfg!(debug_assertions) {
            let max_len = this.buffer.len();
            assert!(
                (this.offset + this.len.get()) <= max_len,
                "a ReadResult contains an out-of-range 'end': offset ({} + {}) > buffer length ({})",
                this.offset,
                this.len,
                max_len,
            );
>>>>>>> 258ce655
        }
    }

    fn slice(this: &Self, extra_offset: usize, len: NonZeroUsize) -> Option<Self> {
        Self::check_invariants(this);
        if extra_offset > this.len.get() || len.get() > (this.len.get() - extra_offset) {
            None
        } else {
            Some(ReadResultInner {
                buffer: this.buffer.clone(),
                offset: this.offset + extra_offset,
                len,
            })
        }
    }

    unsafe fn slice_unchecked(this: &Self, extra_offset: usize, len: NonZeroUsize) -> Self {
        Self::check_invariants(this);
        if cfg!(debug_assertions) {
            assert!(
                extra_offset <= this.len.get(),
                "offset {} is more than the length ({}) of the slice",
                extra_offset,
                this.len,
            );
            assert!(
                len.get() <= (this.len.get() - extra_offset),
                "length {} would cross past the end ({}) of the slice",
                len.get() + extra_offset,
                this.len,
            );
        }

        Self {
            buffer: this.buffer.clone(),
            offset: this.offset + extra_offset,
            len,
        }
    }
}

#[cfg(test)]
mod tests {
    use super::*;

    #[test]
    fn equal_struct_size() {
        use core::mem::size_of;
        assert_eq!(size_of::<ReadResult>(), size_of::<ReadResultInner>());
    }
}<|MERGE_RESOLUTION|>--- conflicted
+++ resolved
@@ -6,18 +6,6 @@
 use core::num::NonZeroUsize;
 use std::rc::Rc;
 
-<<<<<<< HEAD
-type Result<T> = crate::Result<T, ()>;
-
-#[derive(Debug, Clone)]
-/// ReadResult encapsulates a buffer, returned by read operations like [`get_buffer_aligned`] and
-/// [`read_at`]
-///
-/// [`get_buffer_aligned`]: struct.DmaStreamReader.html#method.get_buffer_aligned
-/// [`read_at`]: struct.DmaFile.html#method.read_at
-pub struct ReadResult {
-    buffer: Option<Rc<DmaBuffer>>,
-=======
 #[derive(Clone, Debug)]
 /// ReadResult encapsulates a buffer, returned by read operations like
 /// [`get_buffer_aligned`](super::DmaStreamReader::get_buffer_aligned) and
@@ -36,7 +24,6 @@
 #[derive(Clone, Debug)]
 struct ReadResultInner {
     buffer: Rc<DmaBuffer>,
->>>>>>> 258ce655
     offset: usize,
 
     // This (usage of `NonZeroUsize`) is probably needed to make sure that rustc
@@ -87,35 +74,6 @@
     ///
     /// # Safety
     ///
-<<<<<<< HEAD
-    /// [`std::io::Error`]: https://doc.rust-lang.org/std/io/struct.Error.html
-    /// [`std::io::ErrorKind`]: https://doc.rust-lang.org/std/io/enum.ErrorKind.html
-    /// [`InvalidInput`]: https://doc.rust-lang.org/std/io/struct.ErrorKind.html#variant.InvalidInput
-    pub fn slice(&self, extra_offset: usize, len: usize) -> Result<ReadResult> {
-        let offset = self.offset + extra_offset;
-        let end = offset + len;
-
-        if offset > self.buffer.as_ref().unwrap().len() {
-            return Err(io::Error::new(
-                io::ErrorKind::InvalidInput,
-                format!(
-                    "offset {} ({} + {}) is more than the length of the buffer",
-                    offset, self.offset, extra_offset
-                ),
-            )
-            .into());
-        }
-
-        if end > self.buffer.as_ref().unwrap().len() {
-            return Err(io::Error::new(
-                io::ErrorKind::InvalidInput,
-                format!(
-                    "length {} would cross past the end of the buffer ({} + {})",
-                    end, offset, len
-                ),
-            )
-            .into());
-=======
     /// Any user of this function must guarantee that the offset and length are correct (not out of bounds).
     pub unsafe fn slice_unchecked(this: &Self, extra_offset: usize, len: usize) -> Self {
         Self(NonZeroUsize::new(len).map(|len| {
@@ -135,7 +93,6 @@
                 this.len,
                 max_len,
             );
->>>>>>> 258ce655
         }
     }
 
